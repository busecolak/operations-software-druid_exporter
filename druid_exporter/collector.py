# Copyright 2017 Luca Toscano
#                Filippo Giunchedi
#                Wikimedia Foundation
# Licensed under the Apache License, Version 2.0 (the "License");
# you may not use this file except in compliance with the License.
# You may obtain a copy of the License at
#
# http://www.apache.org/licenses/LICENSE-2.0
#
# Unless required by applicable law or agreed to in writing, software
# distributed under the License is distributed on an "AS IS" BASIS,
# WITHOUT WARRANTIES OR CONDITIONS OF ANY KIND, either express or implied.
# See the License for the specific language governing permissions and
# limitations under the License.

import logging

from collections import defaultdict
from prometheus_client.core import (CounterMetricFamily, GaugeMetricFamily,
                                    HistogramMetricFamily, Summary)


log = logging.getLogger(__name__)


class DruidCollector(object):
    scrape_duration = Summary(
        'druid_scrape_duration_seconds', 'Druid scrape duration')

    def __init__(self, metrics_config):
        # Datapoints successfully registered
        self.datapoints_registered = 0

<<<<<<< HEAD
        # List of supported metrics and their fields of the JSON dictionary
        # sent by a Druid daemon. These fields will be added as labels
        # when returning the available metrics in @collect.
        # Due to the fact that metric names are not unique (like segment/count),
        # it is necessary to split the data structure by daemon.
        self.supported_metric_names = {
            'broker': {
                'query/time': ['dataSource'],
                'query/bytes': ['dataSource'],
                'query/cache/total/numEntries': None,
                'query/cache/total/sizeBytes': None,
                'query/cache/total/hits': None,
                'query/cache/total/misses': None,
                'query/cache/total/evictions': None,
                'query/cache/total/timeouts': None,
                'query/cache/total/errors': None,
                'query/count': None,
                'query/success/count': None,
                'query/failed/count': None,
                'query/interrupted/count': None,
            },
            'historical': {
                'query/time': ['dataSource'],
                'query/bytes': ['dataSource'],
                'query/cache/total/numEntries': None,
                'query/cache/total/sizeBytes': None,
                'query/cache/total/hits': None,
                'query/cache/total/misses': None,
                'query/cache/total/evictions': None,
                'query/cache/total/timeouts': None,
                'query/cache/total/errors': None,
                'query/count': None,
                'query/success/count': None,
                'query/failed/count': None,
                'query/interrupted/count': None,
                'segment/count': ['tier', 'dataSource'],
                'segment/max': None,
                'segment/used': ['tier', 'dataSource'],
                'segment/scan/pending': None,
            },
            'coordinator': {
                'segment/count': ['dataSource'],
                'segment/assigned/count': ['tier'],
                'segment/moved/count': ['tier'],
                'segment/dropped/count': ['tier'],
                'segment/deleted/count': ['tier'],
                'segment/unneeded/count': ['tier'],
                'segment/overShadowed/count': None,
                'segment/loadQueue/size': ['server'],
                'segment/loadQueue/failed': ['server'],
                'segment/loadQueue/count': ['server'],
                'segment/dropQueue/count': ['server'],
                'segment/size': ['dataSource'],
                'segment/unavailable/count': ['dataSource'],
                'segment/underReplicated/count': ['tier', 'dataSource'],
                'tier/historical/count': ['tier'],
                'tier/replication/factor': ['tier'],
                'tier/required/capacity': ['tier'],
                'tier/total/capacity': ['tier'],
                'ingest/kafka/lag': ['dataSource'],
                'ingest/kafka/maxLag': ['dataSource'],
                'ingest/kafka/avgLag': ['dataSource'],
                'task/success/count': ['dataSource'],
                'task/failed/count': ['dataSource'],
                'task/running/count': ['dataSource'],
                'task/pending/count': ['dataSource'],
                'task/waiting/count': ['dataSource'],
                'task/run/time': ['dataSource'],
                'task/action/log/time': ['dataSource'],
                'task/action/run/time': ['dataSource'],
            },
            'middlemanager': {
                'query/time': ['dataSource'],
                'query/bytes': ['dataSource'],
                'ingest/events/thrownAway': ['dataSource', 'taskId'],
                'ingest/events/unparseable': ['dataSource', 'taskId'],
                'ingest/events/duplicate': ['dataSource', 'taskId'],
                'ingest/events/processed': ['dataSource', 'taskId'],
                'ingest/rows/output': ['dataSource', 'taskId'],
                'ingest/persists/count': ['dataSource', 'taskId'],
                'ingest/persists/time': ['dataSource'],
                'ingest/persists/cpu': ['dataSource'],
                'ingest/persists/backPressure': ['dataSource'],
                'ingest/persists/failed': ['dataSource', 'taskId'],
                'ingest/handoff/failed': ['dataSource', 'taskId'],
                'ingest/handoff/count': ['dataSource', 'taskId'],
                'ingest/merge/time': ['dataSource'],
                'ingest/merge/cpu': ['dataSource'],
                'ingest/sink/count': ['dataSource', 'taskId'],
                'ingest/events/messageGap': ['dataSource', 'taskId'],
            },
        }

        # Buckets used when storing histogram metrics.
        # 'sum' is a special bucket that will be used to collect the sum
        # of all values ending up in the various buckets.
        self.metric_buckets = {
            'query/time': ['10', '100', '500', '1000', '2000', '3000', '5000', '7000', '10000', 'inf', 'sum'],
            'query/bytes': ['10', '100', '500', '1000', '2000', '3000', '5000', '7000', '10000', 'inf', 'sum'],
            'ingest/persists/time': ['10', '100', '500', '1000', '2000', '3000', '5000', '7000', '10000', 'inf', 'sum'],
            'ingest/persists/cpu': ['10', '100', '500', '1000', '2000', '3000', '5000', '7000', '10000', 'inf', 'sum'],
            'ingest/persists/backPressure': ['10', '100', '500', '1000', '2000', '3000', '5000', '7000', '10000', 'inf', 'sum'],
            'ingest/merge/time': ['10', '100', '500', '1000', '2000', '3000', '5000', '7000', '10000', 'inf', 'sum'],
            'ingest/merge/cpu': ['10', '100', '500', '1000', '2000', '3000', '5000', '7000', '10000', 'inf', 'sum'],
            'task/run/time': ['10', '100', '500', '1000', '2000', '3000', '5000', '7000', '10000', 'inf', 'sum'],
            'task/action/log/time': ['10', '100', '500', '1000', '2000', '3000', '5000', '7000', '10000', 'inf', 'sum'],
            'task/action/run/time': ['10', '100', '500', '1000', '2000', '3000', '5000', '7000', '10000', 'inf', 'sum'],
        }

        # Data structure holding histogram data
        # Format: {daemon: {metric_name: {bucket2: value, bucket2: value, ...}}
        self.histograms = defaultdict(lambda: {})
        self.histograms_metrics = set([
            'query/time',
            'query/bytes',
            'ingest/persists/time',
            'ingest/persists/cpu',
            'ingest/persists/backPressure',
            'ingest/merge/time',
            'ingest/merge/cpu',
            'task/run/time',
            'task/action/log/time',
            'task/action/run/time',
        ])
=======
        # Data structure holding histogram data
        # Format: {daemon: {metric_name: {bucket2: value, bucket2: value, ...}}
        self.histograms = defaultdict(lambda: {})
>>>>>>> f3a01ef2

        # Data structure holding counters data
        # Format: {daemon: {label_name: {label2_name: value}}
        # The order of the labels listed in supported_metric_names is important
        # since it is reflected in this data structure. The layering is not
        # strictly important for the final prometheus metrics but
        # it is simplifies the code that creates them (collect method).
        self.counters = defaultdict(lambda: {})
<<<<<<< HEAD
        self.counters_metrics = set([
            'query/cache/total/numEntries',
            'query/cache/total/sizeBytes',
            'query/cache/total/hits',
            'query/cache/total/misses',
            'query/cache/total/evictions',
            'query/cache/total/timeouts',
            'query/cache/total/errors',
            'query/count',
            'query/success/count',
            'query/failed/count',
            'query/interrupted/count',
            'segment/max',
            'segment/count',
            'segment/used',
            'segment/scan/pending',
            'segment/assigned/count',
            'segment/moved/count',
            'segment/dropped/count',
            'segment/deleted/count',
            'segment/unneeded/count',
            'segment/overShadowed/count',
            'segment/loadQueue/size',
            'segment/loadQueue/failed',
            'segment/loadQueue/count',
            'segment/dropQueue/count',
            'segment/size',
            'segment/unavailable/count',
            'segment/underReplicated/count',
            'tier/historical/count',
            'tier/replication/factor',
            'tier/required/capacity',
            'tier/total/capacity',
            'ingest/kafka/lag',
            'ingest/kafka/maxLag',
            'ingest/kafka/avgLag',
            'task/success/count',
            'task/failed/count',
            'task/running/count',
            'task/pending/count',
            'task/waiting/count',
            'ingest/events/thrownAway',
            'ingest/events/unparseable',
            'ingest/events/duplicate',
            'ingest/events/processed',
            'ingest/rows/output',
            'ingest/persists/count',
            'ingest/persists/failed',
            'ingest/handoff/failed',
            'ingest/handoff/count',
            'ingest/sink/count',
            'ingest/events/messageGap',
        ])
=======

        # List of metrics to collect/expose via the exporter
        self.metrics_config = metrics_config
        self.supported_daemons = self.metrics_config.keys()
>>>>>>> f3a01ef2

    @staticmethod
    def sanitize_field(datapoint_field):
        return datapoint_field.replace('druid/', '').lower()

<<<<<<< HEAD
    def _get_realtime_counters(self):
        return {
            'ingest/events/thrownAway': GaugeMetricFamily(
                'druid_realtime_ingest_events_thrown_away_count',
                'Number of events rejected because '
                'they are outside the windowPeriod.',
                labels=['datasource', 'taskid']),
            'ingest/events/unparseable': GaugeMetricFamily(
                'druid_realtime_ingest_events_unparseable_count',
                'Number of events rejected because the events are unparseable.',
                labels=['datasource', 'taskid']),
            'ingest/events/duplicate': GaugeMetricFamily(
                'druid_realtime_ingest_events_duplicate_count',
                'Number of events rejected because the events are duplicated.',
                labels=['datasource', 'taskid']),
            'ingest/events/processed': GaugeMetricFamily(
                'druid_realtime_ingest_events_processed_count',
                'Number of events successfully processed per emission period.',
                labels=['datasource', 'taskid']),
            'ingest/rows/output': GaugeMetricFamily(
                'druid_realtime_ingest_rows_output_count',
                'Number of Druid rows persisted.',
                labels=['datasource', 'taskid']),
            'ingest/persists/count': GaugeMetricFamily(
                'druid_realtime_ingest_persists_count',
                'Number of times persist occurred.',
                labels=['datasource', 'taskid']),
            'ingest/persists/failed': GaugeMetricFamily(
                'druid_realtime_ingest_persists_failed_count',
                'Number of times persist failed.',
                labels=['datasource', 'taskid']),
            'ingest/handoff/failed': GaugeMetricFamily(
                'druid_realtime_ingest_handoff_failed_count',
                'Number of times handoff failed.',
                labels=['datasource', 'taskid']),
            'ingest/handoff/count': GaugeMetricFamily(
                'druid_realtime_ingest_handoff_count',
                'Number of times handoff has happened.',
                labels=['datasource', 'taskid']),
            'ingest/sink/count': GaugeMetricFamily(
                'druid_realtime_ingest_sink_count',
                'Number of sinks not handoffed.',
                labels=['datasource', 'taskid']),
            'ingest/events/messageGap': GaugeMetricFamily(
                'druid_realtime_ingest_events_messagegap',
                'Time gap between the data time in event and current system time.',
                labels=['datasource', 'taskid']),
        }

    def _get_query_histograms(self, daemon):
        if daemon == 'middlemanager':
            return {
                'ingest/persists/time': HistogramMetricFamily(
                    'druid_realtime_ingest_persists_time',
                    'Milliseconds spent doing intermediate persist.',
                    labels=['datasource']),
                'ingest/persists/cpu': HistogramMetricFamily(
                    'druid_realtime_ingest_persists_cpu',
                    'Cpu time in Nanoseconds spent on doing intermediate persist.',
                    labels=['datasource']),
                'ingest/persists/backPressure': HistogramMetricFamily(
                    'druid_realtime_ingest_persists_backpressure',
                    'Milliseconds spent creating persist tasks and blocking waiting for them to finish.',
                    labels=['datasource']),
                'ingest/merge/time': HistogramMetricFamily(
                    'druid_realtime_ingest_merge_time',
                    'Milliseconds spent merging intermediate segments.',
                    labels=['datasource']),
                'ingest/merge/cpu': HistogramMetricFamily(
                    'druid_realtime_ingest_merge_cpu',
                    'Cpu time in Nanoseconds spent on merging intermediate segments.',
                    labels=['datasource']),
                'query/time': HistogramMetricFamily(
                    'druid_' + daemon + '_query_time_ms',
                    'Milliseconds taken to complete a query.',
                    labels=['datasource']),
                'query/bytes': HistogramMetricFamily(
                    'druid_' + daemon + '_query_bytes',
                    'Number of bytes returned in query response.',
                    labels=['datasource']),
            }
        elif daemon == 'coordinator':
            return {
                'task/run/time': HistogramMetricFamily(
                    'druid_coordinator_task_run_time',
                    'Milliseconds taken to run a task.',
                    labels=['datasource']),
                'task/action/log/time': HistogramMetricFamily(
                    'druid_coordinator_task_action_log_time',
                    'Milliseconds taken to log a task action to the audit log.',
                    labels=['datasource']),
                'task/action/run/time': HistogramMetricFamily(
                    'druid_coordinator_task_action_run_time',
                    'Milliseconds taken to execute a task action.',
                    labels=['datasource']),
            }
        else:
            return {
                'query/time': HistogramMetricFamily(
                    'druid_' + daemon + '_query_time_ms',
                    'Milliseconds taken to complete a query.',
                    labels=['datasource']),
                'query/bytes': HistogramMetricFamily(
                    'druid_' + daemon + '_query_bytes',
                    'Number of bytes returned in query response.',
                    labels=['datasource']),
            }

    def _get_cache_counters(self, daemon):
        return {
            'query/cache/total/numEntries': GaugeMetricFamily(
                'druid_' + daemon + '_query_cache_numentries_count',
                'Number of cache entries.'),
            'query/cache/total/sizeBytes': GaugeMetricFamily(
                'druid_' + daemon + '_query_cache_size_bytes',
                'Size in bytes of cache entries.'),
            'query/cache/total/hits': GaugeMetricFamily(
                'druid_' + daemon + '_query_cache_hits_count',
                'Number of cache hits.'),
            'query/cache/total/misses': GaugeMetricFamily(
                'druid_' + daemon + '_query_cache_misses_count',
                'Number of cache misses.'),
            'query/cache/total/evictions': GaugeMetricFamily(
                'druid_' + daemon + '_query_cache_evictions_count',
                'Number of cache evictions.'),
            'query/cache/total/timeouts': GaugeMetricFamily(
                'druid_' + daemon + '_query_cache_timeouts_count',
                'Number of cache timeouts.'),
            'query/cache/total/errors': GaugeMetricFamily(
                'druid_' + daemon + '_query_cache_errors_count',
                'Number of cache errors.'),
        }
    def _get_query_counters(self, daemon):
        return {
            'query/count': GaugeMetricFamily(
                'druid_' + daemon + '_query_count',
                'Number of queries'),
            'query/success/count': GaugeMetricFamily(
                'druid_' + daemon + '_success_query_count',
                'Number of Successfull queries'),
            'query/failed/count': GaugeMetricFamily(
                'druid_' + daemon + '_failed_query_count',
                'Number of failed queries'),
            'query/interrupted/count': GaugeMetricFamily(
                'druid_' + daemon + '_interrupted_query_count',
                'Number of interrupted queries'),
        }

    def _get_historical_counters(self):
        return {
            'segment/max': GaugeMetricFamily(
                'druid_historical_max_segment_bytes',
                'Maximum byte limit available for segments.'),
            'segment/count': GaugeMetricFamily(
                'druid_historical_segment_count',
                'Number of served segments.',
                labels=['tier', 'datasource']),
            'segment/used': GaugeMetricFamily(
                'druid_historical_segment_used_bytes',
                'Bytes used for served segments.',
                labels=['tier', 'datasource']),
            'segment/scan/pending': GaugeMetricFamily(
                'druid_historical_segment_scan_pending',
                'Number of segments in queue waiting to be scanned.'),
        }

    def _get_coordinator_counters(self):
        return {
            'segment/assigned/count': GaugeMetricFamily(
                'druid_coordinator_segment_assigned_count',
                'Number of segments assigned to be loaded in the cluster.',
                labels=['tier']),
            'segment/moved/count': GaugeMetricFamily(
                'druid_coordinator_segment_moved_count',
                'Number of segments assigned to be loaded in the cluster.',
                labels=['tier']),
            'segment/dropped/count': GaugeMetricFamily(
                'druid_coordinator_segment_dropped_count',
                'Number of segments dropped due to being overshadowed.',
                labels=['tier']),
            'segment/deleted/count': GaugeMetricFamily(
                'druid_coordinator_segment_deleted_count',
                'Number of segments dropped due to rules.',
                labels=['tier']),
            'segment/unneeded/count': GaugeMetricFamily(
                'druid_coordinator_segment_unneeded_count',
                'Number of segments dropped due to being marked as unused.',
                labels=['tier']),
            'segment/overShadowed/count': GaugeMetricFamily(
                'druid_coordinator_segment_overshadowed_count',
                'Number of overShadowed segments.'),
            'segment/loadQueue/size': GaugeMetricFamily(
                'druid_coordinator_segment_loadqueue_size_bytes',
                'Size in bytes of segments to load.',
                labels=['server']),
            'segment/loadQueue/failed': GaugeMetricFamily(
                'druid_coordinator_segment_loadqueue_failed_count',
                'Number of segments that failed to load.',
                labels=['server']),
            'segment/loadQueue/count': GaugeMetricFamily(
                'druid_coordinator_segment_loadqueue_count',
                'Number of segments to load.',
                labels=['server']),
            'segment/dropQueue/count': GaugeMetricFamily(
                'druid_coordinator_segment_dropqueue_count',
                'Number of segments to drop.',
                labels=['server']),
            'segment/size': GaugeMetricFamily(
                'druid_coordinator_segment_size_bytes',
                'Size in bytes of available segments.',
                labels=['datasource']),
            'segment/count': GaugeMetricFamily(
                'druid_coordinator_segment_count',
                'Number of served segments.',
                labels=['datasource']),
            'segment/unavailable/count': GaugeMetricFamily(
                'druid_coordinator_segment_unavailable_count',
                'Number of segments (not including replicas) left to load '
                'until segments that should be loaded in the cluster '
                'are available for queries.',
                labels=['datasource']),
            'segment/underReplicated/count': GaugeMetricFamily(
                'druid_coordinator_segment_under_replicated_count',
                'Number of segments (including replicas) left to load until '
                'segments that should be loaded in the cluster are '
                'available for queries.',
                labels=['tier', 'datasource']),
            'tier/historical/count': GaugeMetricFamily(
                'druid_coordinator_tier_historical_count',
                'Number of available historical nodes in each tier.',
                labels=['tier']),
            'tier/replication/factor': GaugeMetricFamily(
                'druid_coordinator_tier_replication_count',
                'Configured maximum replication factor in each tier.',
                labels=['tier']),
            'tier/required/capacity': GaugeMetricFamily(
                'druid_coordinator_tier_required_capacity_bytes',
                'Total capacity in bytes required in each tier.',
                labels=['tier']),
            'tier/total/capacity': GaugeMetricFamily(
                'druid_coordinator_tier_total_capacity_bytes',
                'Total capacity in bytes available in each tier.',
                labels=['tier']),
            'ingest/kafka/lag': GaugeMetricFamily(
                'druid_realtime_ingest_kafka_lag',
                'Total lag between the offsets consumed by the Kafka indexing tasks'
                'and latest offsets in Kafka brokers across all partitions.',
                labels=['datasource']),
            'ingest/kafka/maxLag': GaugeMetricFamily(
                'druid_realtime_ingest_kafka_maxlag',
                'Max lag between the offsets consumed by the Kafka indexing tasks'
                'and latest offsets in Kafka brokers across all partitions.',
                labels=['datasource']),
            'ingest/kafka/avgLag': GaugeMetricFamily(
                'druid_realtime_ingest_kafka_avglag',
                'Average lag between the offsets consumed by the Kafka indexing tasks'
                'and latest offsets in Kafka brokers across all partitions.',
                labels=['datasource']),
            'task/success/count': GaugeMetricFamily(
                'druid_coordinator_task_success_count',
                'Number of successful tasks per emission period.',
                labels=['datasource']),
            'task/failed/count': GaugeMetricFamily(
                'druid_coordinator_task_failed_count',
                'Number of failed tasks per emission period.',
                labels=['datasource']),
            'task/running/count': GaugeMetricFamily(
                'druid_coordinator_task_running_count',
                'Number of current running tasks.',
                labels=['datasource']),
            'task/pending/count': GaugeMetricFamily(
                'druid_coordinator_task_pending_count',
                'Number of current pending tasks.',
                labels=['datasource']),
            'task/waiting/count': GaugeMetricFamily(
                'druid_coordinator_task_waiting_count',
                'Number of current waiting tasks.',
                labels=['datasource']),
        }

=======
>>>>>>> f3a01ef2
    def store_counter(self, datapoint):
        """ This function adds data to the self.counters dictiorary
            following its convention, creating on the fly
            the missing bits. For example, given:
            self.counters = {}
            datapoint = {'service': 'druid/broker',
                         'metric'='segment/size',
                         'datasource': 'test', 'value': 10}

            This function will creates the following:
            self.counters = {
                'segment/size': {
                    'broker':
                        { ('test'): 10 }
                    }
                }

            The algorithm is generic enough to support all metrics handled by
            self.counters without caring about the number of labels needed.
        """
        daemon = DruidCollector.sanitize_field(str(datapoint['service']))
        metric_name = str(datapoint['metric'])
        metric_value = float(datapoint['value'])

        metrics_storage = self.counters[metric_name]
        metric_labels = self.metrics_config[daemon][metric_name]['labels']

        metrics_storage.setdefault(daemon, {})

        label_values = []
        if metric_labels:
            for label in metric_labels:
                try:
                    label_values.append(str(datapoint[label]))
                except KeyError as e:
                    log.error('Missing label {} for datapoint {} (expected labels: {}), '
                              'dropping it. Please check your metric configuration file.'
                              .format(label, metric_labels, datapoint))
                    return

        # Convert the list of labels to a tuple to allow indexing
        metrics_storage[daemon][tuple(label_values)] = metric_value
        log.debug("The datapoint {} modified the counters dictionary to: \n{}"
                  .format(datapoint, self.counters))

    def store_histogram(self, datapoint):
        """ Store datapoints that will end up in histogram buckets using a dictiorary.
            This function is highly customized for the only histograms configured
            so far, rather than being generic like store_counter. Example of how
            it works:
            self.histograms = {}
            datapoint = {'service': 'druid/broker', 'metric'='query/time',
                         'datasource': 'test', 'value': 10}

            This function will creates the following:
            self.histograms = {
                'query/time': {
                    'broker': {
                        ('test'): {'10': 1, '100': 1, etc.., 'sum': 10 }
                    }
                }
            }
        """
        daemon = DruidCollector.sanitize_field(str(datapoint['service']))
        metric_name = str(datapoint['metric'])
        metric_value = float(datapoint['value'])
        metric_labels = self.metrics_config[daemon][metric_name]['labels']
        metric_buckets = self.metrics_config[daemon][metric_name]['buckets']

        self.histograms.setdefault(metric_name, {daemon: {}})
        self.histograms[metric_name].setdefault(daemon, {})

        label_values = []
        if metric_labels:
            for label in metric_labels:
                try:
                    label_values.append(str(datapoint[label]))
                except KeyError as e:
                    log.error('Missing label {} for datapoint {} (expected labels: {}), '
                              'dropping it. Please check your metric configuration file.'
                              .format(label, metric_labels, datapoint))
                    return

        # Convert the list of labels to a tuple to allow indexing
        self.histograms[metric_name][daemon].setdefault(tuple(label_values), {})

        stored_buckets = self.histograms[metric_name][daemon][tuple(label_values)]
        for bucket in metric_buckets:
            if bucket not in stored_buckets:
                stored_buckets[bucket] = 0
            if bucket != 'sum' and metric_value <= float(bucket):
                stored_buckets[bucket] += 1
        stored_buckets['sum'] += metric_value

        log.debug("The datapoint {} modified the histograms dictionary to: \n{}"
                  .format(datapoint, self.histograms))

    @scrape_duration.time()
    def collect(self):
<<<<<<< HEAD
        # Metrics common to Broker, Historical and MiddleManager
        for daemon in ['broker', 'historical', 'middlemanager']:
            query_metrics = self._get_query_histograms(daemon)
            cache_metrics = self._get_cache_counters(daemon)

            for metric in query_metrics:
                if not self.histograms[metric]:
                    continue
                if daemon in self.histograms[metric]:
                    for datasource in self.histograms[metric][daemon]:
                        buckets = self.histograms[metric][daemon][datasource]
                        buckets_without_sum = [(k, v) for k, v in buckets.items() if k != 'sum']
                        query_metrics[metric].add_metric(
                            [datasource], buckets=buckets_without_sum,
                            sum_value=self.histograms[metric][daemon][datasource]['sum'])
                    yield query_metrics[metric]

        # Cache metrics common to Broker and Historical
        for daemon in ['broker', 'historical']:
            cache_metrics = self._get_cache_counters(daemon)

            for metric in cache_metrics:
                if not self.counters[metric] or daemon not in self.counters[metric]:
                    if not self.supported_metric_names[daemon][metric]:
                        cache_metrics[metric].add_metric([], float('nan'))
                    else:
                        continue
                else:
                    cache_metrics[metric].add_metric([], self.counters[metric][daemon])
                yield cache_metrics[metric]

        # Query count metrics common to broker and historical
        for daemon in ['broker', 'historical']:
            query_metrics = self._get_query_counters(daemon)
            for metric in query_metrics:
                if not self.counters[metric] or daemon not in self.counters[metric]:
                    if not self.supported_metric_names[daemon][metric]:
                        query_metrics[metric].add_metric([], float('nan'))
                    else:
                        continue
                else:
                    query_metrics[metric].add_metric([], self.counters[metric][daemon])
                yield query_metrics[metric]

        historical_health_metrics = self._get_historical_counters()
        coordinator_metrics = self._get_coordinator_counters()
        realtime_metrics = self._get_realtime_counters()
        for daemon, metrics in [('coordinator', coordinator_metrics),
                                ('historical', historical_health_metrics),
                                ('middlemanager', realtime_metrics)]:
            for metric in metrics:
                if not self.counters[metric] or daemon not in self.counters[metric]:
                    if not self.supported_metric_names[daemon][metric]:
                        metrics[metric].add_metric([], float('nan'))
=======
        # Loop through all metrics configured, and get datapoints
        # for them saved by the exporter.
        for daemon in self.metrics_config.keys():
            for druid_metric_name in self.metrics_config[daemon]:
                metric_type = self.metrics_config[daemon][druid_metric_name]['type']

                if metric_type == 'gauge' or metric_type == 'counter':
                    try:
                        self.counters[druid_metric_name]
                        self.counters[druid_metric_name][daemon]
                    except KeyError:
                        continue

                    if metric_type == 'gauge':
                        metric_family_obj = GaugeMetricFamily
>>>>>>> f3a01ef2
                    else:
                        metric_family_obj = CounterMetricFamily

                    prometheus_metric = metric_family_obj(
                        self.metrics_config[daemon][druid_metric_name]['prometheus_metric_name'],
                        self.metrics_config[daemon][druid_metric_name]['description'],
                        labels=map(
                            lambda x: x.lower(),
                            self.metrics_config[daemon][druid_metric_name]['labels']))
                    label_values = list(self.counters[druid_metric_name][daemon].keys())
                    for label_value in label_values:
                        value = self.counters[druid_metric_name][daemon][label_value]
                        prometheus_metric.add_metric(label_value, value)

                elif metric_type == 'histogram':
                    try:
                        self.histograms[druid_metric_name]
                        self.histograms[druid_metric_name][daemon]
                    except KeyError:
                        continue

                    prometheus_metric = HistogramMetricFamily(
                            self.metrics_config[daemon][druid_metric_name]['prometheus_metric_name'],
                            self.metrics_config[daemon][druid_metric_name]['description'],
                            labels=map(
                                lambda x: x.lower(),
                                self.metrics_config[daemon][druid_metric_name]['labels']))

                    label_values = list(self.histograms[druid_metric_name][daemon].keys())
                    for label_value in label_values:
                        value = self.histograms[druid_metric_name][daemon][label_value]
                        buckets_without_sum = [
                            [key, value] for key, value in value.items() if key != 'sum']
                        prometheus_metric.add_metric(
                            label_value, buckets=buckets_without_sum, sum_value=value['sum'])

                else:
                    log.info('metric type not supported: {}'.format(metric_type))
                    continue

                yield prometheus_metric

        registered = CounterMetricFamily('druid_exporter_datapoints_registered',
                                         'Number of datapoints successfully registered '
                                         'by the exporter.')
        registered.add_metric([], self.datapoints_registered)
        yield registered

    def register_datapoint(self, datapoint):
        if (datapoint['feed'] != 'metrics'):
            log.debug("The following feed does not contain a datapoint, "
                      "dropping it: {}"
                      .format(datapoint))
            return

        daemon = DruidCollector.sanitize_field(str(datapoint['service']))
        if (datapoint['feed'] != 'metrics' or
                daemon not in self.supported_daemons or
                datapoint['metric'] not in self.metrics_config[daemon].keys()):
            log.debug("The following datapoint is not supported, either "
                      "because the 'feed' field is not 'metrics' or "
                      "the metric itself is not supported: {}"
                      .format(datapoint))
            return

        metric_name = str(datapoint['metric'])
        if self.metrics_config[daemon][metric_name]['type'] == 'histogram':
            self.store_histogram(datapoint)
        else:
            self.store_counter(datapoint)

        self.datapoints_registered += 1<|MERGE_RESOLUTION|>--- conflicted
+++ resolved
@@ -31,136 +31,9 @@
         # Datapoints successfully registered
         self.datapoints_registered = 0
 
-<<<<<<< HEAD
-        # List of supported metrics and their fields of the JSON dictionary
-        # sent by a Druid daemon. These fields will be added as labels
-        # when returning the available metrics in @collect.
-        # Due to the fact that metric names are not unique (like segment/count),
-        # it is necessary to split the data structure by daemon.
-        self.supported_metric_names = {
-            'broker': {
-                'query/time': ['dataSource'],
-                'query/bytes': ['dataSource'],
-                'query/cache/total/numEntries': None,
-                'query/cache/total/sizeBytes': None,
-                'query/cache/total/hits': None,
-                'query/cache/total/misses': None,
-                'query/cache/total/evictions': None,
-                'query/cache/total/timeouts': None,
-                'query/cache/total/errors': None,
-                'query/count': None,
-                'query/success/count': None,
-                'query/failed/count': None,
-                'query/interrupted/count': None,
-            },
-            'historical': {
-                'query/time': ['dataSource'],
-                'query/bytes': ['dataSource'],
-                'query/cache/total/numEntries': None,
-                'query/cache/total/sizeBytes': None,
-                'query/cache/total/hits': None,
-                'query/cache/total/misses': None,
-                'query/cache/total/evictions': None,
-                'query/cache/total/timeouts': None,
-                'query/cache/total/errors': None,
-                'query/count': None,
-                'query/success/count': None,
-                'query/failed/count': None,
-                'query/interrupted/count': None,
-                'segment/count': ['tier', 'dataSource'],
-                'segment/max': None,
-                'segment/used': ['tier', 'dataSource'],
-                'segment/scan/pending': None,
-            },
-            'coordinator': {
-                'segment/count': ['dataSource'],
-                'segment/assigned/count': ['tier'],
-                'segment/moved/count': ['tier'],
-                'segment/dropped/count': ['tier'],
-                'segment/deleted/count': ['tier'],
-                'segment/unneeded/count': ['tier'],
-                'segment/overShadowed/count': None,
-                'segment/loadQueue/size': ['server'],
-                'segment/loadQueue/failed': ['server'],
-                'segment/loadQueue/count': ['server'],
-                'segment/dropQueue/count': ['server'],
-                'segment/size': ['dataSource'],
-                'segment/unavailable/count': ['dataSource'],
-                'segment/underReplicated/count': ['tier', 'dataSource'],
-                'tier/historical/count': ['tier'],
-                'tier/replication/factor': ['tier'],
-                'tier/required/capacity': ['tier'],
-                'tier/total/capacity': ['tier'],
-                'ingest/kafka/lag': ['dataSource'],
-                'ingest/kafka/maxLag': ['dataSource'],
-                'ingest/kafka/avgLag': ['dataSource'],
-                'task/success/count': ['dataSource'],
-                'task/failed/count': ['dataSource'],
-                'task/running/count': ['dataSource'],
-                'task/pending/count': ['dataSource'],
-                'task/waiting/count': ['dataSource'],
-                'task/run/time': ['dataSource'],
-                'task/action/log/time': ['dataSource'],
-                'task/action/run/time': ['dataSource'],
-            },
-            'middlemanager': {
-                'query/time': ['dataSource'],
-                'query/bytes': ['dataSource'],
-                'ingest/events/thrownAway': ['dataSource', 'taskId'],
-                'ingest/events/unparseable': ['dataSource', 'taskId'],
-                'ingest/events/duplicate': ['dataSource', 'taskId'],
-                'ingest/events/processed': ['dataSource', 'taskId'],
-                'ingest/rows/output': ['dataSource', 'taskId'],
-                'ingest/persists/count': ['dataSource', 'taskId'],
-                'ingest/persists/time': ['dataSource'],
-                'ingest/persists/cpu': ['dataSource'],
-                'ingest/persists/backPressure': ['dataSource'],
-                'ingest/persists/failed': ['dataSource', 'taskId'],
-                'ingest/handoff/failed': ['dataSource', 'taskId'],
-                'ingest/handoff/count': ['dataSource', 'taskId'],
-                'ingest/merge/time': ['dataSource'],
-                'ingest/merge/cpu': ['dataSource'],
-                'ingest/sink/count': ['dataSource', 'taskId'],
-                'ingest/events/messageGap': ['dataSource', 'taskId'],
-            },
-        }
-
-        # Buckets used when storing histogram metrics.
-        # 'sum' is a special bucket that will be used to collect the sum
-        # of all values ending up in the various buckets.
-        self.metric_buckets = {
-            'query/time': ['10', '100', '500', '1000', '2000', '3000', '5000', '7000', '10000', 'inf', 'sum'],
-            'query/bytes': ['10', '100', '500', '1000', '2000', '3000', '5000', '7000', '10000', 'inf', 'sum'],
-            'ingest/persists/time': ['10', '100', '500', '1000', '2000', '3000', '5000', '7000', '10000', 'inf', 'sum'],
-            'ingest/persists/cpu': ['10', '100', '500', '1000', '2000', '3000', '5000', '7000', '10000', 'inf', 'sum'],
-            'ingest/persists/backPressure': ['10', '100', '500', '1000', '2000', '3000', '5000', '7000', '10000', 'inf', 'sum'],
-            'ingest/merge/time': ['10', '100', '500', '1000', '2000', '3000', '5000', '7000', '10000', 'inf', 'sum'],
-            'ingest/merge/cpu': ['10', '100', '500', '1000', '2000', '3000', '5000', '7000', '10000', 'inf', 'sum'],
-            'task/run/time': ['10', '100', '500', '1000', '2000', '3000', '5000', '7000', '10000', 'inf', 'sum'],
-            'task/action/log/time': ['10', '100', '500', '1000', '2000', '3000', '5000', '7000', '10000', 'inf', 'sum'],
-            'task/action/run/time': ['10', '100', '500', '1000', '2000', '3000', '5000', '7000', '10000', 'inf', 'sum'],
-        }
-
         # Data structure holding histogram data
         # Format: {daemon: {metric_name: {bucket2: value, bucket2: value, ...}}
         self.histograms = defaultdict(lambda: {})
-        self.histograms_metrics = set([
-            'query/time',
-            'query/bytes',
-            'ingest/persists/time',
-            'ingest/persists/cpu',
-            'ingest/persists/backPressure',
-            'ingest/merge/time',
-            'ingest/merge/cpu',
-            'task/run/time',
-            'task/action/log/time',
-            'task/action/run/time',
-        ])
-=======
-        # Data structure holding histogram data
-        # Format: {daemon: {metric_name: {bucket2: value, bucket2: value, ...}}
-        self.histograms = defaultdict(lambda: {})
->>>>>>> f3a01ef2
 
         # Data structure holding counters data
         # Format: {daemon: {label_name: {label2_name: value}}
@@ -169,354 +42,15 @@
         # strictly important for the final prometheus metrics but
         # it is simplifies the code that creates them (collect method).
         self.counters = defaultdict(lambda: {})
-<<<<<<< HEAD
-        self.counters_metrics = set([
-            'query/cache/total/numEntries',
-            'query/cache/total/sizeBytes',
-            'query/cache/total/hits',
-            'query/cache/total/misses',
-            'query/cache/total/evictions',
-            'query/cache/total/timeouts',
-            'query/cache/total/errors',
-            'query/count',
-            'query/success/count',
-            'query/failed/count',
-            'query/interrupted/count',
-            'segment/max',
-            'segment/count',
-            'segment/used',
-            'segment/scan/pending',
-            'segment/assigned/count',
-            'segment/moved/count',
-            'segment/dropped/count',
-            'segment/deleted/count',
-            'segment/unneeded/count',
-            'segment/overShadowed/count',
-            'segment/loadQueue/size',
-            'segment/loadQueue/failed',
-            'segment/loadQueue/count',
-            'segment/dropQueue/count',
-            'segment/size',
-            'segment/unavailable/count',
-            'segment/underReplicated/count',
-            'tier/historical/count',
-            'tier/replication/factor',
-            'tier/required/capacity',
-            'tier/total/capacity',
-            'ingest/kafka/lag',
-            'ingest/kafka/maxLag',
-            'ingest/kafka/avgLag',
-            'task/success/count',
-            'task/failed/count',
-            'task/running/count',
-            'task/pending/count',
-            'task/waiting/count',
-            'ingest/events/thrownAway',
-            'ingest/events/unparseable',
-            'ingest/events/duplicate',
-            'ingest/events/processed',
-            'ingest/rows/output',
-            'ingest/persists/count',
-            'ingest/persists/failed',
-            'ingest/handoff/failed',
-            'ingest/handoff/count',
-            'ingest/sink/count',
-            'ingest/events/messageGap',
-        ])
-=======
 
         # List of metrics to collect/expose via the exporter
         self.metrics_config = metrics_config
         self.supported_daemons = self.metrics_config.keys()
->>>>>>> f3a01ef2
 
     @staticmethod
     def sanitize_field(datapoint_field):
         return datapoint_field.replace('druid/', '').lower()
 
-<<<<<<< HEAD
-    def _get_realtime_counters(self):
-        return {
-            'ingest/events/thrownAway': GaugeMetricFamily(
-                'druid_realtime_ingest_events_thrown_away_count',
-                'Number of events rejected because '
-                'they are outside the windowPeriod.',
-                labels=['datasource', 'taskid']),
-            'ingest/events/unparseable': GaugeMetricFamily(
-                'druid_realtime_ingest_events_unparseable_count',
-                'Number of events rejected because the events are unparseable.',
-                labels=['datasource', 'taskid']),
-            'ingest/events/duplicate': GaugeMetricFamily(
-                'druid_realtime_ingest_events_duplicate_count',
-                'Number of events rejected because the events are duplicated.',
-                labels=['datasource', 'taskid']),
-            'ingest/events/processed': GaugeMetricFamily(
-                'druid_realtime_ingest_events_processed_count',
-                'Number of events successfully processed per emission period.',
-                labels=['datasource', 'taskid']),
-            'ingest/rows/output': GaugeMetricFamily(
-                'druid_realtime_ingest_rows_output_count',
-                'Number of Druid rows persisted.',
-                labels=['datasource', 'taskid']),
-            'ingest/persists/count': GaugeMetricFamily(
-                'druid_realtime_ingest_persists_count',
-                'Number of times persist occurred.',
-                labels=['datasource', 'taskid']),
-            'ingest/persists/failed': GaugeMetricFamily(
-                'druid_realtime_ingest_persists_failed_count',
-                'Number of times persist failed.',
-                labels=['datasource', 'taskid']),
-            'ingest/handoff/failed': GaugeMetricFamily(
-                'druid_realtime_ingest_handoff_failed_count',
-                'Number of times handoff failed.',
-                labels=['datasource', 'taskid']),
-            'ingest/handoff/count': GaugeMetricFamily(
-                'druid_realtime_ingest_handoff_count',
-                'Number of times handoff has happened.',
-                labels=['datasource', 'taskid']),
-            'ingest/sink/count': GaugeMetricFamily(
-                'druid_realtime_ingest_sink_count',
-                'Number of sinks not handoffed.',
-                labels=['datasource', 'taskid']),
-            'ingest/events/messageGap': GaugeMetricFamily(
-                'druid_realtime_ingest_events_messagegap',
-                'Time gap between the data time in event and current system time.',
-                labels=['datasource', 'taskid']),
-        }
-
-    def _get_query_histograms(self, daemon):
-        if daemon == 'middlemanager':
-            return {
-                'ingest/persists/time': HistogramMetricFamily(
-                    'druid_realtime_ingest_persists_time',
-                    'Milliseconds spent doing intermediate persist.',
-                    labels=['datasource']),
-                'ingest/persists/cpu': HistogramMetricFamily(
-                    'druid_realtime_ingest_persists_cpu',
-                    'Cpu time in Nanoseconds spent on doing intermediate persist.',
-                    labels=['datasource']),
-                'ingest/persists/backPressure': HistogramMetricFamily(
-                    'druid_realtime_ingest_persists_backpressure',
-                    'Milliseconds spent creating persist tasks and blocking waiting for them to finish.',
-                    labels=['datasource']),
-                'ingest/merge/time': HistogramMetricFamily(
-                    'druid_realtime_ingest_merge_time',
-                    'Milliseconds spent merging intermediate segments.',
-                    labels=['datasource']),
-                'ingest/merge/cpu': HistogramMetricFamily(
-                    'druid_realtime_ingest_merge_cpu',
-                    'Cpu time in Nanoseconds spent on merging intermediate segments.',
-                    labels=['datasource']),
-                'query/time': HistogramMetricFamily(
-                    'druid_' + daemon + '_query_time_ms',
-                    'Milliseconds taken to complete a query.',
-                    labels=['datasource']),
-                'query/bytes': HistogramMetricFamily(
-                    'druid_' + daemon + '_query_bytes',
-                    'Number of bytes returned in query response.',
-                    labels=['datasource']),
-            }
-        elif daemon == 'coordinator':
-            return {
-                'task/run/time': HistogramMetricFamily(
-                    'druid_coordinator_task_run_time',
-                    'Milliseconds taken to run a task.',
-                    labels=['datasource']),
-                'task/action/log/time': HistogramMetricFamily(
-                    'druid_coordinator_task_action_log_time',
-                    'Milliseconds taken to log a task action to the audit log.',
-                    labels=['datasource']),
-                'task/action/run/time': HistogramMetricFamily(
-                    'druid_coordinator_task_action_run_time',
-                    'Milliseconds taken to execute a task action.',
-                    labels=['datasource']),
-            }
-        else:
-            return {
-                'query/time': HistogramMetricFamily(
-                    'druid_' + daemon + '_query_time_ms',
-                    'Milliseconds taken to complete a query.',
-                    labels=['datasource']),
-                'query/bytes': HistogramMetricFamily(
-                    'druid_' + daemon + '_query_bytes',
-                    'Number of bytes returned in query response.',
-                    labels=['datasource']),
-            }
-
-    def _get_cache_counters(self, daemon):
-        return {
-            'query/cache/total/numEntries': GaugeMetricFamily(
-                'druid_' + daemon + '_query_cache_numentries_count',
-                'Number of cache entries.'),
-            'query/cache/total/sizeBytes': GaugeMetricFamily(
-                'druid_' + daemon + '_query_cache_size_bytes',
-                'Size in bytes of cache entries.'),
-            'query/cache/total/hits': GaugeMetricFamily(
-                'druid_' + daemon + '_query_cache_hits_count',
-                'Number of cache hits.'),
-            'query/cache/total/misses': GaugeMetricFamily(
-                'druid_' + daemon + '_query_cache_misses_count',
-                'Number of cache misses.'),
-            'query/cache/total/evictions': GaugeMetricFamily(
-                'druid_' + daemon + '_query_cache_evictions_count',
-                'Number of cache evictions.'),
-            'query/cache/total/timeouts': GaugeMetricFamily(
-                'druid_' + daemon + '_query_cache_timeouts_count',
-                'Number of cache timeouts.'),
-            'query/cache/total/errors': GaugeMetricFamily(
-                'druid_' + daemon + '_query_cache_errors_count',
-                'Number of cache errors.'),
-        }
-    def _get_query_counters(self, daemon):
-        return {
-            'query/count': GaugeMetricFamily(
-                'druid_' + daemon + '_query_count',
-                'Number of queries'),
-            'query/success/count': GaugeMetricFamily(
-                'druid_' + daemon + '_success_query_count',
-                'Number of Successfull queries'),
-            'query/failed/count': GaugeMetricFamily(
-                'druid_' + daemon + '_failed_query_count',
-                'Number of failed queries'),
-            'query/interrupted/count': GaugeMetricFamily(
-                'druid_' + daemon + '_interrupted_query_count',
-                'Number of interrupted queries'),
-        }
-
-    def _get_historical_counters(self):
-        return {
-            'segment/max': GaugeMetricFamily(
-                'druid_historical_max_segment_bytes',
-                'Maximum byte limit available for segments.'),
-            'segment/count': GaugeMetricFamily(
-                'druid_historical_segment_count',
-                'Number of served segments.',
-                labels=['tier', 'datasource']),
-            'segment/used': GaugeMetricFamily(
-                'druid_historical_segment_used_bytes',
-                'Bytes used for served segments.',
-                labels=['tier', 'datasource']),
-            'segment/scan/pending': GaugeMetricFamily(
-                'druid_historical_segment_scan_pending',
-                'Number of segments in queue waiting to be scanned.'),
-        }
-
-    def _get_coordinator_counters(self):
-        return {
-            'segment/assigned/count': GaugeMetricFamily(
-                'druid_coordinator_segment_assigned_count',
-                'Number of segments assigned to be loaded in the cluster.',
-                labels=['tier']),
-            'segment/moved/count': GaugeMetricFamily(
-                'druid_coordinator_segment_moved_count',
-                'Number of segments assigned to be loaded in the cluster.',
-                labels=['tier']),
-            'segment/dropped/count': GaugeMetricFamily(
-                'druid_coordinator_segment_dropped_count',
-                'Number of segments dropped due to being overshadowed.',
-                labels=['tier']),
-            'segment/deleted/count': GaugeMetricFamily(
-                'druid_coordinator_segment_deleted_count',
-                'Number of segments dropped due to rules.',
-                labels=['tier']),
-            'segment/unneeded/count': GaugeMetricFamily(
-                'druid_coordinator_segment_unneeded_count',
-                'Number of segments dropped due to being marked as unused.',
-                labels=['tier']),
-            'segment/overShadowed/count': GaugeMetricFamily(
-                'druid_coordinator_segment_overshadowed_count',
-                'Number of overShadowed segments.'),
-            'segment/loadQueue/size': GaugeMetricFamily(
-                'druid_coordinator_segment_loadqueue_size_bytes',
-                'Size in bytes of segments to load.',
-                labels=['server']),
-            'segment/loadQueue/failed': GaugeMetricFamily(
-                'druid_coordinator_segment_loadqueue_failed_count',
-                'Number of segments that failed to load.',
-                labels=['server']),
-            'segment/loadQueue/count': GaugeMetricFamily(
-                'druid_coordinator_segment_loadqueue_count',
-                'Number of segments to load.',
-                labels=['server']),
-            'segment/dropQueue/count': GaugeMetricFamily(
-                'druid_coordinator_segment_dropqueue_count',
-                'Number of segments to drop.',
-                labels=['server']),
-            'segment/size': GaugeMetricFamily(
-                'druid_coordinator_segment_size_bytes',
-                'Size in bytes of available segments.',
-                labels=['datasource']),
-            'segment/count': GaugeMetricFamily(
-                'druid_coordinator_segment_count',
-                'Number of served segments.',
-                labels=['datasource']),
-            'segment/unavailable/count': GaugeMetricFamily(
-                'druid_coordinator_segment_unavailable_count',
-                'Number of segments (not including replicas) left to load '
-                'until segments that should be loaded in the cluster '
-                'are available for queries.',
-                labels=['datasource']),
-            'segment/underReplicated/count': GaugeMetricFamily(
-                'druid_coordinator_segment_under_replicated_count',
-                'Number of segments (including replicas) left to load until '
-                'segments that should be loaded in the cluster are '
-                'available for queries.',
-                labels=['tier', 'datasource']),
-            'tier/historical/count': GaugeMetricFamily(
-                'druid_coordinator_tier_historical_count',
-                'Number of available historical nodes in each tier.',
-                labels=['tier']),
-            'tier/replication/factor': GaugeMetricFamily(
-                'druid_coordinator_tier_replication_count',
-                'Configured maximum replication factor in each tier.',
-                labels=['tier']),
-            'tier/required/capacity': GaugeMetricFamily(
-                'druid_coordinator_tier_required_capacity_bytes',
-                'Total capacity in bytes required in each tier.',
-                labels=['tier']),
-            'tier/total/capacity': GaugeMetricFamily(
-                'druid_coordinator_tier_total_capacity_bytes',
-                'Total capacity in bytes available in each tier.',
-                labels=['tier']),
-            'ingest/kafka/lag': GaugeMetricFamily(
-                'druid_realtime_ingest_kafka_lag',
-                'Total lag between the offsets consumed by the Kafka indexing tasks'
-                'and latest offsets in Kafka brokers across all partitions.',
-                labels=['datasource']),
-            'ingest/kafka/maxLag': GaugeMetricFamily(
-                'druid_realtime_ingest_kafka_maxlag',
-                'Max lag between the offsets consumed by the Kafka indexing tasks'
-                'and latest offsets in Kafka brokers across all partitions.',
-                labels=['datasource']),
-            'ingest/kafka/avgLag': GaugeMetricFamily(
-                'druid_realtime_ingest_kafka_avglag',
-                'Average lag between the offsets consumed by the Kafka indexing tasks'
-                'and latest offsets in Kafka brokers across all partitions.',
-                labels=['datasource']),
-            'task/success/count': GaugeMetricFamily(
-                'druid_coordinator_task_success_count',
-                'Number of successful tasks per emission period.',
-                labels=['datasource']),
-            'task/failed/count': GaugeMetricFamily(
-                'druid_coordinator_task_failed_count',
-                'Number of failed tasks per emission period.',
-                labels=['datasource']),
-            'task/running/count': GaugeMetricFamily(
-                'druid_coordinator_task_running_count',
-                'Number of current running tasks.',
-                labels=['datasource']),
-            'task/pending/count': GaugeMetricFamily(
-                'druid_coordinator_task_pending_count',
-                'Number of current pending tasks.',
-                labels=['datasource']),
-            'task/waiting/count': GaugeMetricFamily(
-                'druid_coordinator_task_waiting_count',
-                'Number of current waiting tasks.',
-                labels=['datasource']),
-        }
-
-=======
->>>>>>> f3a01ef2
     def store_counter(self, datapoint):
         """ This function adds data to the self.counters dictiorary
             following its convention, creating on the fly
@@ -616,62 +150,6 @@
 
     @scrape_duration.time()
     def collect(self):
-<<<<<<< HEAD
-        # Metrics common to Broker, Historical and MiddleManager
-        for daemon in ['broker', 'historical', 'middlemanager']:
-            query_metrics = self._get_query_histograms(daemon)
-            cache_metrics = self._get_cache_counters(daemon)
-
-            for metric in query_metrics:
-                if not self.histograms[metric]:
-                    continue
-                if daemon in self.histograms[metric]:
-                    for datasource in self.histograms[metric][daemon]:
-                        buckets = self.histograms[metric][daemon][datasource]
-                        buckets_without_sum = [(k, v) for k, v in buckets.items() if k != 'sum']
-                        query_metrics[metric].add_metric(
-                            [datasource], buckets=buckets_without_sum,
-                            sum_value=self.histograms[metric][daemon][datasource]['sum'])
-                    yield query_metrics[metric]
-
-        # Cache metrics common to Broker and Historical
-        for daemon in ['broker', 'historical']:
-            cache_metrics = self._get_cache_counters(daemon)
-
-            for metric in cache_metrics:
-                if not self.counters[metric] or daemon not in self.counters[metric]:
-                    if not self.supported_metric_names[daemon][metric]:
-                        cache_metrics[metric].add_metric([], float('nan'))
-                    else:
-                        continue
-                else:
-                    cache_metrics[metric].add_metric([], self.counters[metric][daemon])
-                yield cache_metrics[metric]
-
-        # Query count metrics common to broker and historical
-        for daemon in ['broker', 'historical']:
-            query_metrics = self._get_query_counters(daemon)
-            for metric in query_metrics:
-                if not self.counters[metric] or daemon not in self.counters[metric]:
-                    if not self.supported_metric_names[daemon][metric]:
-                        query_metrics[metric].add_metric([], float('nan'))
-                    else:
-                        continue
-                else:
-                    query_metrics[metric].add_metric([], self.counters[metric][daemon])
-                yield query_metrics[metric]
-
-        historical_health_metrics = self._get_historical_counters()
-        coordinator_metrics = self._get_coordinator_counters()
-        realtime_metrics = self._get_realtime_counters()
-        for daemon, metrics in [('coordinator', coordinator_metrics),
-                                ('historical', historical_health_metrics),
-                                ('middlemanager', realtime_metrics)]:
-            for metric in metrics:
-                if not self.counters[metric] or daemon not in self.counters[metric]:
-                    if not self.supported_metric_names[daemon][metric]:
-                        metrics[metric].add_metric([], float('nan'))
-=======
         # Loop through all metrics configured, and get datapoints
         # for them saved by the exporter.
         for daemon in self.metrics_config.keys():
@@ -687,7 +165,6 @@
 
                     if metric_type == 'gauge':
                         metric_family_obj = GaugeMetricFamily
->>>>>>> f3a01ef2
                     else:
                         metric_family_obj = CounterMetricFamily
 
